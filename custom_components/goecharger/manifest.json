{
    "domain": "goecharger",
    "name": "go-eCharger",
<<<<<<< HEAD
    "version": "0.14.0",
=======
    "version": "0.15.0",
>>>>>>> 5051366b
    "documentation": "https://github.com/cathiele/homeassistant-goecharger",
    "issue_tracker": "https://github.com/cathiele/homeassistant-goecharger/issues",
    "iot_class": "local_polling",
    "dependencies": [],
    "codeowners": ["@cathiele"],
    "requirements": ["goecharger==0.0.15"]
  }
  <|MERGE_RESOLUTION|>--- conflicted
+++ resolved
@@ -1,11 +1,7 @@
 {
     "domain": "goecharger",
     "name": "go-eCharger",
-<<<<<<< HEAD
-    "version": "0.14.0",
-=======
-    "version": "0.15.0",
->>>>>>> 5051366b
+    "version": "0.16.0",
     "documentation": "https://github.com/cathiele/homeassistant-goecharger",
     "issue_tracker": "https://github.com/cathiele/homeassistant-goecharger/issues",
     "iot_class": "local_polling",
